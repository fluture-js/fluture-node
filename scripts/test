#!/usr/bin/env bash
set -eufo pipefail

# shellcheck source=../node_modules/sanctuary-scripts/functions
source "${BASH_SOURCE%/*}/../node_modules/sanctuary-scripts/functions"

branches="$(get min-branch-coverage)"

c8 --check-coverage \
   --branches "$branches" \
   --reporter lcov \
<<<<<<< HEAD
   node --experimental-modules \
        --no-warnings \
        ./node_modules/.bin/oletus
=======
   --reporter text \
   oletus
>>>>>>> ef4bb132
<|MERGE_RESOLUTION|>--- conflicted
+++ resolved
@@ -9,11 +9,5 @@
 c8 --check-coverage \
    --branches "$branches" \
    --reporter lcov \
-<<<<<<< HEAD
-   node --experimental-modules \
-        --no-warnings \
-        ./node_modules/.bin/oletus
-=======
    --reporter text \
-   oletus
->>>>>>> ef4bb132
+   oletus