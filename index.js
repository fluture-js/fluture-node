<<<<<<< HEAD
//. # Fluture Node
//.
//. FP-style HTTP and streaming utils for Node based on [Fluture][].
//.
//. ```console
//. $ npm install fluture fluture-node
//. ```
//.
//. Skip to the [Http section](#http) for the main code example.
//.
//. ## API

import http from 'http';
import https from 'https';
import qs from 'querystring';
import {Readable, pipeline} from 'stream';
import {isDeepStrictEqual} from 'util';
import {lookup} from 'dns';

import {
  Future,
  attempt,
  chain,
  encase,
  map,
  mapRej,
  pap,
  reject,
  resolve,
} from 'fluture/index.js';

const hasProp = k => o => Object.prototype.hasOwnProperty.call (o, k);

//. ### EventEmitter

//# once :: String -> EventEmitter -> Future Error a
//.
//. Resolve a Future with the first event emitted over
//. the given event emitter under the given event name.
//.
//. When the Future is cancelled, it removes any trace of
//. itself from the event emitter.
//.
//. ```js
//. > const emitter = new EventEmitter ();
//. > setTimeout (() => emitter.emit ('answer', 42), 100);
//. > once ('answer') (emitter);
//. Future.of (42);
//. ```
export const once = event => emitter => Future ((rej, res) => {
  const removeListeners = () => {
    emitter.removeListener ('error', onError);
    emitter.removeListener (event, onEvent);
  };
  const onError = x => {
    removeListeners ();
    rej (x);
  };
  const onEvent = x => {
    removeListeners ();
    res (x);
  };
  emitter.once ('error', onError);
  emitter.once (event, onEvent);
  return removeListeners;
});

//. ### Buffer

//# encode :: Charset -> Buffer -> Future Error String
//.
//. Given an encoding and a [Buffer][], returns a Future of the result of
//. encoding said buffer using the given encoding. The Future will reject
//. with an Error if the encoding is unknown.
//.
//. ```js
//. > encode ('utf8') (Buffer.from ('Hello world!'));
//. 'Hello world!'
//. ```
export const encode = encoding => buffer => (
  mapRej (e => new Error (e.message))
         (attempt (() => buffer.toString (encoding)))
);

//. ### Stream

//# streamOf :: Buffer -> Future a (Readable Buffer)
//.
//. Given a [Buffer][], returns a Future of a [Readable][] stream which will
//. emit the given Buffer before ending.
//.
//. The stream is wrapped in a Future because creation of a stream causes
//. side-effects if it's not consumed in time, making it safer to pass it
//. around wrapped in a Future.
export const streamOf = encase (buf => new Readable ({
  highWaterMark: buf.byteLength,
  read: function() {
    if (this._pushed || this.push (buf)) { this.push (null); }
    this._pushed = true;
  },
}));

//# emptyStream :: Future a (Readable Buffer)
//.
//. A [Readable][] stream which ends after emiting zero bytes. Can be useful
//. as an empty [`Request`](#Request) body, for example.
export const emptyStream = streamOf (Buffer.alloc (0));

//# buffer :: Readable a -> Future Error (Array a)
//.
//. Buffer all data on a [Readable][] stream into a Future of an Array.
//.
//. When the Future is cancelled, it removes any trace of
//. itself from the Stream.
//.
//. ```js
//. > const stream = new Readable ({read: () => {}});
//. > setTimeout (() => {
//. .   stream.push ('hello');
//. .   stream.push ('world');
//. .   stream.push (null);
//. . }, 100);
//. > buffer (stream);
//. Future.of ([Buffer.from ('hello'), Buffer.from ('world')]);
//. ```
export const buffer = stream => Future ((rej, res) => {
  const chunks = [];
  const removeListeners = () => {
    stream.removeListener ('data', onData);
    stream.removeListener ('error', rej);
    stream.removeListener ('end', onEnd);
  };
  const onData = d => chunks.push (d);
  const onEnd = () => {
    removeListeners ();
    res (chunks);
  };
  const onError = e => {
    removeListeners ();
    rej (e);
  };
  stream.on ('data', onData);
  stream.once ('error', onError);
  stream.once ('end', onEnd);
  return removeListeners;
});

//# bufferString :: Charset -> Readable Buffer -> Future Error String
//.
//. A version of [`buffer`](#buffer) specialized in Strings.
//.
//. Takes a charset and a [Readable][] stream of [Buffer][]s, and returns
//. a Future containing a String with the fully buffered and encoded result.
export const bufferString = charset => stream => (
  chain (encode (charset)) (map (Buffer.concat) (buffer (stream)))
);

//. ### Event Loop

//# instant :: b -> Future a b
//.
//. Resolves a Future with the given value in the next tick,
//. using [`process.nextTick`][]. The scheduled job cannot be
//. cancelled and will run before any other jobs, effectively
//. blocking the event loop until it's completed.
//.
//. ```js
//. > instant ('noodles')
//. Future.of ('noodles')
//. ```
export const instant = x => Future ((rej, res) => {
  process.nextTick (res, x);
  return () => {};
});

//# immediate :: b -> Future a b
//.
//. Resolves a Future with the given value in the next tick,
//. using [`setImmediate`][]. This job will run as soon as all
//. other jobs are completed. When the Future is cancelled, the
//. job is unscheduled.
//.
//. ```js
//. > immediate ('results')
//. Future.of ('results')
//. ```
export const immediate = x => Future ((rej, res) => {
  const job = setImmediate (res, x);
  return () => { clearImmediate (job); };
});

//. ### Http
//.
//. The functions below are to be used in compositions such as the one shown
//. below, in order to cover a wide variety of HTTP-related use cases.
//.
//. ```js
//. import {reject, map, chain, encase, fork} from 'fluture';
//. import {retrieve,
//.         matchStatus,
//.         followRedirects,
//.         autoBufferResponse,
//.         responseToError} from './index.js';
//.
//. const json = res => (
//.   chain (encase (JSON.parse)) (autoBufferResponse (res))
//. );
//.
//. const notFound = res => (
//.   chain (({message}) => reject (new Error (message))) (json (res))
//. );
//.
//. retrieve ('https://api.github.com/users/Avaq') ({'User-Agent': 'Avaq'})
//. .pipe (chain (followRedirects (20)))
//. .pipe (chain (matchStatus (responseToError) ({200: json, 404: notFound})))
//. .pipe (map (avaq => avaq.name))
//. .pipe (fork (console.error) (console.log));
//. ```
//.
//. The example above will either:
//.
//. 1. log `"Aldwin Vlasblom"` to the terminal if nothing weird happens; or
//. 2. Report a 404 error using the message returned from the server; or
//. 3. log an error to the console if:
//.     * a network error occurs;
//.     * the response code is not what we expect; or
//.     * the JSON is malformed.
//.
//. Note that we were in control of the following:
//.
//. - How redirects are followed: We use [`followRedirects`](#followRedirects)
//.   with a maxmum of 20 redirects, but we could have used a different
//.   redirection function using [`followRedirectsWith`](#followRedirectsWith)
//.   with the [`aggressiveRedirectionPolicy`](#aggressiveRedirectionPolicy) or
//.   even a fully custom policy.
//.
//. - How an unexpected status was treated: We passed in a handler to
//.   [`matchStatus`](#matchStatus).
//.   We used [`responseToError`](#responseToError), conviently provided by
//.   this library, but we could have used a custom mechanism.
//.
//. - How responses with expected status codes are treated:
//.   The [`matchStatus`](#matchStatus) function lets us provide a handler
//.   based on the status code of the response. Each handler has full control
//.   over the response.
//.
//. - How the response body is buffered and decoded: Our `json` function uses
//.   [`autoBufferResponse`](#autoBufferResponse) to buffer and decode the
//.   response according to the mime type provided in the headers. However, we
//.   could have used lower level functions, such as
//.   [`bufferResponse`](#bufferResponse) or even just [`buffer`](#buffer).
//.
//. - How the response body is parsed: We used [`Fluture.encase`][] with
//.   [`JSON.parse`][] to parse JSON with a safe failure path. However, we
//.   could have used a more refined approach to parsing the JSON, for
//.   example by using [`S.parseJson`][].
//.
//. The goal is to give you as much control over HTTP requests and responses
//. as possible, while still keeping boilerplate low by leveraging function
//. composition.
//.
//. This contrasts with many of the popular HTTP client libraries out there,
//. which either make decisions for you, taking away control in an attempt to
//. provide a smoother usage experience, or which take complicated structures
//. of interacting options to attempt to cater to as many cases as possible.

//    defaultCharset :: String
const defaultCharset = 'utf8';

//    defaultContentType :: String
const defaultContentType = 'text/plain; charset=' + defaultCharset;

//    charsetRegex :: RegExp
const charsetRegex = /\bcharset=([^;\s]+)/;

//    mimeTypes :: StrMap Mimetype
const mimeTypes = {
  form: 'application/x-www-form-urlencoded; charset=utf8',
  json: 'application/json; charset=utf8',
};

//    getRequestModule :: String -> Future Error Module
const getRequestModule = protocol => {
  switch (protocol) {
  case 'https:': return resolve (https);
  case 'http:': return resolve (http);
  default: return reject (new Error (`Unsupported protocol '${protocol}'`));
  }
};

//# Request :: Object -> Url -> Future Error (Readable Buffer) -> Request
//.
//. Constructs a value of type Request to be used as an argument for
//. functions such as [`sendRequest`](#sendRequest).
//.
//. Takes the following arguments:
//.
//. 1. An Object containing any [http options][] except: `auth`, `host`,
//.    `hostname`, `path`, `port`, and `protocol`; because they are part of
//.    the URL, and `signal`; because Fluture handles the cancellation.
//. 2. A String containing the request URL.
//. 3. A Future of a [Readable][] stream of [Buffer][]s to be used as the
//.    request body. Note that the Future must produce a brand new Stream
//.    every time it is forked, or if it can't, it is expected to reject
//.    with a value of type Error.
//.
//. See [`sendRequest`](#sendRequest) for a usage example.
export const Request = options => url => body => ({options, url, body});

//# Request.options :: Request -> Object
//.
//. Get the options out of a Request.
Request.options = ({options}) => options;

//# Request.url :: Request -> Url
//.
//. Get the url out of a Request.
Request.url = ({url}) => url;

//# Request.body :: Request -> Future Error (Readable Buffer)
//.
//. Get the body out of a Request.
Request.body = ({body}) => body;

//# Response :: Request -> IncomingMessage -> Response
//.
//. Constructs a value of type Response. These values are typically created
//. for you by functions such as [`sendRequest`](#sendRequest).
//. Takes the following arguments:
//.
//. 1. A [Request](#Request).
//. 2. An [IncomingMessage][] assumed to belong to the Request.
export const Response = request => message => ({request, message});

//# Response.request :: Response -> Request
//.
//. Get the request out of a Response.
Response.request = ({request}) => request;

//# Response.message :: Response -> IncomingMessage
//.
//. Get the message out of a Response.
Response.message = ({message}) => message;

// cleanRequestOptions :: Request -> Object
export const cleanRequestOptions = request => {
  const options = Request.options (request);
  return {
    agent: options.agent,
    createConnection: options.createConnection,
    defaultPort: options.defaultPort || (
      options.agent && options.agent.defaultPort
    ),
    family: options.family,
    headers: options.headers || {},
    insecureHTTPParser: options.insecureHTTPParser === true,
    localAddress: options.localAddress,
    lookup: options.lookup || lookup,
    maxHeaderSize: options.maxHeaderSize || 16384,
    method: (options.method || 'GET').toUpperCase (),
    setHost: options.setHost !== false,
    socketPath: options.socketPath,
    timeout: options.timeout,
  };
};

//# sendRequest :: Request -> Future Error Response
//.
//. This is the "lowest level" function for making HTTP requests. It does not
//. handle buffering, encoding, content negotiation, or anything really.
//. For most use cases, you can use one of the more specialized functions:
//.
//. * [`send`](#send): Make a generic HTTP request.
//. * [`retrieve`](#retrieve): Make a GET request.
//.
//. Given a [Request](#Request), returns a Future which makes an HTTP request
//. and resolves with the resulting [Response](#Response).
//. If the Future is cancelled, the request is aborted.
//.
//. ```js
//. import {attempt} from 'fluture';
//. import {createReadStream} from 'fs';
//.
//. const BinaryPostRequest = Request ({
//.   method: 'POST',
//.   headers: {'Transfer-Encoding': 'chunked'},
//. });
//.
//. const eventualBody = attempt (() => createReadStream ('./data.bin'));
//.
//. sendRequest (BinaryPostRequest ('https://example.com') (eventualBody));
//. ```
//.
//. If you want to use this function to transfer a stream of data, don't forget
//. to set the Transfer-Encoding header to "chunked".
export const sendRequest = request => {
  const location = new URL (Request.url (request));
  const makeRequest = lib => stream => Future ((rej, res) => {
    const req = lib.request (location, cleanRequestOptions (request));
    const onResponse = response => res (Response (request) (response));
    req.once ('response', onResponse);
    pipeline (stream, req, e => e && rej (e));
    return () => {
      req.removeListener ('response', onResponse);
      req.abort ();
    };
  });
  return (
    getRequestModule (location.protocol)
    .pipe (map (makeRequest))
    .pipe (pap (Request.body (request)))
    .pipe (chain (x => x))
  );
};

//# retrieve :: Url -> StrMap String -> Future Error Response
//.
//. A version of [`sendRequest`](#sendRequest) specialized in the `GET` method.
//.
//. Given a URL and a StrMap of request headers, returns a Future which
//. makes a GET requests to the given resource.
//.
//. ```js
//. retrieve ('https://api.github.com/users/Avaq') ({'User-Agent': 'Avaq'})
//. ```
export const retrieve = url => headers => (
  sendRequest (Request ({headers}) (url) (emptyStream))
);

//# send :: Mimetype -> Method -> Url -> StrMap String -> Buffer -> Future Error Response
//.
//. A version of [`sendRequest`](#sendRequest) for sending arbitrary data to
//. a server. There's also more specific versions for sending common types of
//. data:
//.
//. * [`sendJson`](#sendJson) sends JSON stringified data.
//. * [`sendForm`](#sendForm) sends form encoded data.
//.
//. Given a MIME type, a request method, a URL, a StrMap of headers, and
//. finally a Buffer, returns a Future which will send the Buffer to the
//. server at the given URL using the given request method, telling it the
//. buffer contains data of the given MIME type.
//.
//. This function will always send the Content-Type and Content-Length headers,
//. alongside the provided headers. Manually provoding either of these headers
//. override those generated by this function.
export const send = mime => method => url => extraHeaders => buf => {
  const headers = Object.assign ({
    'Content-Type': mime,
    'Content-Length': buf.byteLength,
  }, extraHeaders);
  return sendRequest (Request ({method, headers}) (url) (streamOf (buf)));
};

//# sendJson :: Method -> String -> StrMap String -> JsonValue -> Future Error Response
//.
//. A version of [`send`](#send) specialized in sending JSON.
//.
//. Given a request method, a URL, a StrMap of headers and a JavaScript plain
//. object, returns a Future which sends the object to the server at the
//. given URL after JSON-encoding it.
//.
//. ```js
//. sendJson ('PUT')
//.          ('https://example.com/users/bob')
//.          ({Authorization: 'Bearer asd123'})
//.          ({name: 'Bob', email: 'bob@example.com'});
//. ```
export const sendJson = method => url => headers => json => {
  const buf = Buffer.from (JSON.stringify (json));
  return send (mimeTypes.json) (method) (url) (headers) (buf);
};

//# sendForm :: Method -> String -> StrMap String -> JsonValue -> Future Error Response
//.
//. A version of [`send`](#send) specialized in sending form data.
//.
//. Given a request method, a URL, a StrMap of headers and a JavaScript plain
//. object, returns a Future which sends the object to the server at the
//. given URL after www-form-urlencoding it.
//.
//. ```js
//. sendForm ('POST')
//.          ('https://example.com/users/create')
//.          ({})
//.          ({name: 'Bob', email: 'bob@example.com'});
//. ```
export const sendForm = method => url => headers => form => {
  const buf = Buffer.from (qs.stringify (form));
  return send (mimeTypes.form) (method) (url) (headers) (buf);
};

//# matchStatus :: (Response -> a) -> StrMap (Response -> a) -> Response -> a
//.
//. Transform a [`Response`](#Response) based on its status code.
//.
//. ```js
//. import {chain} from 'fluture';
//.
//. const processResponse = matchStatus (responseToError) ({
//.   200: autoBufferResponse,
//. });
//.
//. chain (processResponse) (retreive ('https://example.com'));
//. ```
//.
//. This is kind of like a `switch` statement on the status code of the
//. Response message. Or, if you will, a pattern match against the
//. Response type if you imagine it being tagged via the status code.
//.
//. The first argument is the "default" case, and the second argument is a
//. map of status codes to functions that should have the same type as the
//. first argument.
//.
//. The resulting function `Response -> a` has the same signature as the input
//. functions, meaning you can use `matchStatus` *again* to "extend" the
//. pattern by passing the old pattern as the "default" case for the new one:
//.
//. ```js
//. import {reject} from 'fluture';
//.
//. matchStatus (processResponse) ({
//.   404: () => reject (new Error ('Example not found!')),
//. });
//. ```
export const matchStatus = f => fs => res => {
  const {statusCode} = Response.message (res);
  return (hasProp (statusCode) (fs) ? fs[statusCode] : f) (res);
};

// mergeUrls :: Url -> Any -> String
const mergeUrls = base => input => (
  typeof input === 'string' ?
  new URL (input, base).href :
  base
);

//# redirectAnyRequest :: Response -> Request
//.
//. A redirection strategy that simply reissues the original Request to the
//. Location specified in the given Response.
//.
//. Used in the [`defaultRedirectionPolicy`](#defaultRedirectionPolicy) and
//. the [`aggressiveRedirectionPolicy`](#aggressiveRedirectionPolicy).
export const redirectAnyRequest = response => {
  const {headers: {location}} = Response.message (response);
  const original = Response.request (response);
  const oldUrl = Request.url (original);
  const newUrl = mergeUrls (oldUrl) (location);
  return (Request (Request.options (original))
                  (newUrl)
                  (Request.body (original)));
};

//# redirectIfGetMethod :: Response -> Request
//.
//. A redirection strategy that simply reissues the original Request to the
//. Location specified in the given Response, but only if the original request
//. was using the GET method.
//.
//. Used in [`followRedirectsStrict`](#followRedirectsStrict).
export const redirectIfGetMethod = response => {
  const {method} = cleanRequestOptions (Response.request (response));
  return (
    method === 'GET' ?
    redirectAnyRequest (response) :
    Response.request (response)
  );
};

//# redirectUsingGetMethod :: Response -> Request
//.
//. A redirection strategy that sends a new GET request based on the original
//. request to the Location specified in the given Response. If the response
//. does not contain a valid location, the request is not redirected.
//.
//. The original request method and body are discarded, but all the options
//. are preserved.
//.
//. Used in the [`defaultRedirectionPolicy`](#defaultRedirectionPolicy) and
//. the [`aggressiveRedirectionPolicy`](#aggressiveRedirectionPolicy).
export const redirectUsingGetMethod = response => {
  const original = Response.request (response);
  const options = Object.assign ({}, Request.options (original), {
    method: 'GET',
  });
  const request = Request (options) (Request.url (original)) (emptyStream);
  return redirectAnyRequest (Response (request) (Response.message (response)));
};

// See https://developer.mozilla.org/docs/Web/HTTP/Headers#Conditionals
const conditionHeaders = [
  'if-match',
  'if-modified-since',
  'if-none-match',
  'if-unmodified-since',
];

//# retryWithoutCondition :: Response -> Request
//.
//. A redirection strategy that removes any caching headers if present and
//. retries the request, or does nothing if no caching headers were present
//. on the original request.
//.
//. Used in the [`defaultRedirectionPolicy`](#defaultRedirectionPolicy).
export const retryWithoutCondition = response => {
  const original = Response.request (response);
  const options = Request.options (original);
  const {method} = cleanRequestOptions (original);
  const headers = Object.entries (options.headers || {});
  const filteredHeaders = headers.filter (([name]) => (
    !(conditionHeaders.includes (name.toLowerCase ()))
  ));
  const request = Request (Object.assign ({}, options, {
    headers: Object.fromEntries (filteredHeaders),
  })) (Request.url (original)) (Request.body (original));
  return method === 'GET' ? request : original;
};

//# defaultRedirectionPolicy :: Response -> Request
//.
//. Carefully follows redirects in strict accordance with
//. [RFC2616 Section 10.3][].
//.
//. Redirections with status codes 301, 302, and 307 are only followed if the
//. original request used the GET method, and redirects with status code 304
//. are left alone for a caching layer to deal with.
//.
//. This redirection policy is used by default in the
//. [`followRedirects`](#followRedirects) function. You can extend it, using
//. [`matchStatus`](#matchStatus) to create a custom redirection policy, as
//. shown in the example:
//.
//. See also [`aggressiveRedirectionPolicy`](#aggressiveRedirectionPolicy).
//.
//. ```js
//. const redirectToBestOption = () => {
//.   // Somehow figure out which URL to redirect to.
//. };
//.
//. const myRedirectionPolicy = matchStatus (defaultRedirectionPolicy) ({
//.   300: redirectToBestOption,
//.   301: redirectUsingGetMethod,
//. });
//.
//. retrieve ('https://example.com') ({})
//. .pipe (chain (followRedirectsWith (myRedirectionPolicy) (10)))
//. ```
export const defaultRedirectionPolicy = matchStatus (Response.request) ({
  301: redirectIfGetMethod,
  302: redirectIfGetMethod,
  303: redirectUsingGetMethod,
  305: redirectAnyRequest,
  307: redirectIfGetMethod,
});

//# aggressiveRedirectionPolicy :: Response -> Request
//.
//. Aggressively follows redirects in mild violation of
//. [RFC2616 Section 10.3][]. In particular, anywhere that a redirection
//. should be interrupted for user confirmation or caching, this policy
//. follows the redirection nonetheless.
//.
//. Redirections with status codes 301, 302, and 307 are always followed
//. without user intervention, and redirects with status code 304 are
//. retried without conditions if the original request had any conditional
//. headers.
//.
//. See also [`defaultRedirectionPolicy`](defaultRedirectionPolicy).
//.
//. ```js
//. retrieve ('https://example.com') ({})
//. .pipe (chain (followRedirectsWith (aggressiveRedirectionPolicy) (10)))
//. ```
export const aggressiveRedirectionPolicy = matchStatus (Response.request) ({
  301: redirectAnyRequest,
  302: redirectAnyRequest,
  303: redirectUsingGetMethod,
  304: retryWithoutCondition,
  305: redirectAnyRequest,
  307: redirectAnyRequest,
});

// requestsEquivalent :: Request -> Request -> Boolean
const requestsEquivalent = left => right => (
  isDeepStrictEqual (
    cleanRequestOptions (left),
    cleanRequestOptions (right)
  ) &&
  Request.url (left) === Request.url (right) &&
  Request.body (left) === Request.body (right)
);

//# followRedirectsWith :: (Response -> Request) -> Number -> Response -> Future Error Response
//.
//. Given a function that take a Response and produces a new Request, and a
//. "maximum" number, recursively keeps resolving new requests until a request
//. is encountered that was seen before, or the maximum number is reached.
//.
//. See [`followRedirects`](#followRedirects) for an out-of-the-box redirect-
//. follower. See [`aggressiveRedirectionPolicy`](#aggressiveRedirectionPolicy)
//. and [`defaultRedirectionPolicy`](defaultRedirectionPolicy) for
//. additional usage examples.
export const followRedirectsWith = strategy => _max => _response => {
  const seen = [];
  const followUp = max => response => {
    if (max < 1) {
      return resolve (response);
    }
    seen.push (Response.request (response));
    const nextRequest = strategy (response);
    for (let i = seen.length - 1; i >= 0; i -= 1) {
      if (requestsEquivalent (seen[i]) (nextRequest)) {
        return resolve (response);
      }
    }
    return (
      sendRequest (nextRequest)
      .pipe (mapRej (e => new Error ('After redirect: ' + e.message)))
      .pipe (chain (followUp (max - 1)))
    );
  };
  return followUp (_max) (_response);
};

//# followRedirects :: Number -> Response -> Future Error Response
//.
//. Given the maximum numbers of redirections, follows redirects according to
//. the [default redirection policy](#defaultRedirectionPolicy).
//.
//. See the [Http section](#http) for a usage example.
export const followRedirects = followRedirectsWith (defaultRedirectionPolicy);

//# acceptStatus :: Number -> Response -> Future Response Response
//.
//. This function "tags" a [Response](#Response) based on a given status code.
//. If the response status matches the given status code, the returned Future
//. will resolve. If it doesn't, the returned Future will reject.
//.
//. See also [`matchStatus`](#matchStatus), which will probably be more useful
//. in most cases.
//.
//. The idea is that you can compose this function with one that returns a
//. Response, and reject any responses that don't meet the expected status
//. code.
//.
//. In combination with [`responseToError`](#responseToError), you can then
//. flatten it back into the outer Future. The usage example under the
//. [Http](#http) section shows this.
export const acceptStatus = code => matchStatus (reject) ({[code]: resolve});

//# bufferMessage :: Charset -> IncomingMessage -> Future Error String
//.
//. A version of [`buffer`](#buffer) specialized in [IncomingMessage][]s.
//.
//. See also [`bufferResponse`](#bufferResponse) and
//. [`autoBufferMessage`](#autoBufferMessage).
//.
//. Given a charset and an IncomingMessage, returns a Future with the buffered,
//. encoded, message body.
export const bufferMessage = charset => message => (
  mapRej (e => new Error ('Failed to buffer response: ' + e.message))
         (bufferString (charset) (message))
);

//# bufferResponse :: Charset -> Response -> Future Error String
//.
//. A composition of [`Response.message`](#Response.message) and
//. [`bufferMessage`](#bufferMessage) for your convenience.
//.
//. See also [autoBufferResponse](#autoBufferResponse).
export const bufferResponse = charset => response => (
  bufferMessage (charset) (Response.message (response))
);

//# autoBufferMessage :: IncomingMessage -> Future Error String
//.
//. Given an IncomingMessage, buffers and decodes the message body using the
//. charset provided in the message headers. Falls back to UTF-8 if the
//. charset was not provided.
//.
//. Returns a Future with the buffered, encoded, message body.
//.
//. See also [bufferMessage](#bufferMessage).
export const autoBufferMessage = message => {
  const contentType = message.headers['content-type'] || defaultContentType;
  const parsed = charsetRegex.exec (contentType);
  const charset = parsed == null ? defaultCharset : parsed[1];
  return bufferMessage (charset) (message);
};

//# autoBufferResponse :: Response -> Future Error String
//.
//. A composition of [`Response.message`](#Response.message) and
//. [`autoBufferMessage`](#autoBufferMessage) for your convenience.
//.
//. See also [bufferResponse](#bufferResponse).
export const autoBufferResponse = response => (
  autoBufferMessage (Response.message (response))
);

//# responseToError :: Response -> Future Error a
//.
//. Given a [Response](#Response), returns a *rejected* Future of an instance
//. of Error with a message based on the content of the response.
export const responseToError = response => {
  const message = Response.message (response);
  return autoBufferMessage (message)
  .pipe (chain (body => reject (new Error (
    `Unexpected ${message.statusMessage} (${message.statusCode}) response. ` +
    `Response body:\n\n${body.split ('\n').map (x => `  ${x}`).join ('\n')}`
  ))));
};

//. [`process.nextTick`]: https://nodejs.org/api/process.html#process_process_nexttick_callback_args
//. [`setImmediate`]: https://nodejs.org/api/timers.html#timers_setimmediate_callback_args
//. [`S.parseJson`]: https://sanctuary.js.org/#parseJson
//. [`Fluture.encase`]: https://github.com/fluture-js/Fluture#encase
//. [`JSON.parse`]: https://developer.mozilla.org/docs/Web/JavaScript/Reference/Global_Objects/JSON/parse

//. [Buffer]: https://nodejs.org/api/buffer.html#buffer_class_buffer
//. [Fluture]: https://github.com/fluture-js/Fluture
//. [http options]: https://nodejs.org/api/http.html#http_http_request_url_options_callback
//. [IncomingMessage]: https://nodejs.org/api/http.html#http_class_http_incomingmessage
//. [Readable]: https://nodejs.org/api/stream.html#stream_class_stream_readable

//. [RFC2616 Section 10.3]: https://tools.ietf.org/html/rfc2616#section-10.3
=======
//. # Fluture Project
//.
//. Hopefully something related to Fluture.
//.
//. ## Usage
//.
//. ### Node
//.
//. ```console
//. $ npm install --save fluture-project
//. ```
//.
//. On Node 12 and up, this module can be loaded directly with `import` or
//. `require`. On Node versions below 12, `require` or the [esm][]-loader can
//. be used.
//.
//. ### Deno and Modern Browsers
//.
//. You can load the EcmaScript module from various content delivery networks:
//.
//. - [Skypack](https://cdn.skypack.dev/fluture-project@0.0.0)
//. - [JSPM](https://jspm.dev/fluture-project@0.0.0)
//. - [jsDelivr](https://cdn.jsdelivr.net/npm/fluture-project@0.0.0/+esm)
//.
//. ### Old Browsers and Code Pens
//.
//. There's a [UMD][] file included in the NPM package, also available via
//. jsDelivr: https://cdn.jsdelivr.net/npm/fluture-project@0.0.0/dist/umd.js
//.
//. This file adds `flutureProject` to the global scope, or use CommonJS/AMD
//. when available.

export default void 0;

//. [esm]: https://github.com/standard-things/esm
//. [UMD]: https://github.com/umdjs/umd
>>>>>>> 9118db0f
<|MERGE_RESOLUTION|>--- conflicted
+++ resolved
@@ -1,13 +1,18 @@
-<<<<<<< HEAD
 //. # Fluture Node
 //.
 //. FP-style HTTP and streaming utils for Node based on [Fluture][].
 //.
+//. Skip to the [Http section](#http) for the main code example.
+//.
+//. ## Usage
+//.
 //. ```console
-//. $ npm install fluture fluture-node
-//. ```
-//.
-//. Skip to the [Http section](#http) for the main code example.
+//. $ npm install --save fluture fluture-node
+//. ```
+//.
+//. On Node 12 and up, this module can be loaded directly with `import` or
+//. `require`. On Node versions below 12, `require` or the [esm][]-loader can
+//. be used.
 //.
 //. ## API
 
@@ -826,41 +831,4 @@
 //. [Readable]: https://nodejs.org/api/stream.html#stream_class_stream_readable
 
 //. [RFC2616 Section 10.3]: https://tools.ietf.org/html/rfc2616#section-10.3
-=======
-//. # Fluture Project
-//.
-//. Hopefully something related to Fluture.
-//.
-//. ## Usage
-//.
-//. ### Node
-//.
-//. ```console
-//. $ npm install --save fluture-project
-//. ```
-//.
-//. On Node 12 and up, this module can be loaded directly with `import` or
-//. `require`. On Node versions below 12, `require` or the [esm][]-loader can
-//. be used.
-//.
-//. ### Deno and Modern Browsers
-//.
-//. You can load the EcmaScript module from various content delivery networks:
-//.
-//. - [Skypack](https://cdn.skypack.dev/fluture-project@0.0.0)
-//. - [JSPM](https://jspm.dev/fluture-project@0.0.0)
-//. - [jsDelivr](https://cdn.jsdelivr.net/npm/fluture-project@0.0.0/+esm)
-//.
-//. ### Old Browsers and Code Pens
-//.
-//. There's a [UMD][] file included in the NPM package, also available via
-//. jsDelivr: https://cdn.jsdelivr.net/npm/fluture-project@0.0.0/dist/umd.js
-//.
-//. This file adds `flutureProject` to the global scope, or use CommonJS/AMD
-//. when available.
-
-export default void 0;
-
-//. [esm]: https://github.com/standard-things/esm
-//. [UMD]: https://github.com/umdjs/umd
->>>>>>> 9118db0f
+//. [esm]: https://github.com/standard-things/esm