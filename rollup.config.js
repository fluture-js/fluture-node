import pkg from './package.json';

const dependencyNames = Array.prototype.concat.call (
  Object.keys (pkg.dependencies),
  Object.keys (pkg.peerDependencies)
);

export default {
  input: 'index.js',
<<<<<<< HEAD
  external: ['fluture/index.js'],
  output: {
    format: 'cjs',
    file: 'index.cjs',
    interop: false,
    paths: {
      'fluture/index.js': 'fluture',
    },
  },
=======
  external: dependencyNames,
  output: {
    format: 'umd',
    file: 'dist/umd.js',
    name: 'flutureProject',
    exports: 'named',
    globals: {}
  }
>>>>>>> 9118db0f
};<|MERGE_RESOLUTION|>--- conflicted
+++ resolved
@@ -2,29 +2,21 @@
 
 const dependencyNames = Array.prototype.concat.call (
   Object.keys (pkg.dependencies),
-  Object.keys (pkg.peerDependencies)
+  Object.keys (pkg.peerDependencies),
+  ['fluture/index.js', 'http', 'https', 'querystring', 'stream', 'util', 'dns']
 );
 
 export default {
   input: 'index.js',
-<<<<<<< HEAD
-  external: ['fluture/index.js'],
+  external: dependencyNames,
   output: {
     format: 'cjs',
-    file: 'index.cjs',
+    file: 'dist/cjs.js',
     interop: false,
+    exports: 'named',
+    globals: {},
     paths: {
       'fluture/index.js': 'fluture',
     },
   },
-=======
-  external: dependencyNames,
-  output: {
-    format: 'umd',
-    file: 'dist/umd.js',
-    name: 'flutureProject',
-    exports: 'named',
-    globals: {}
-  }
->>>>>>> 9118db0f
 };